--- conflicted
+++ resolved
@@ -135,11 +135,7 @@
 		{
 			"importpath": "github.com/matrix-org/gomatrixserverlib",
 			"repository": "https://github.com/matrix-org/gomatrixserverlib",
-<<<<<<< HEAD
-			"revision": "b2704c7d9af54b68a4cf07cf6663ee98174a786c",
-=======
 			"revision": "afa71391f946312c40639a419045e06b8ff2309a",
->>>>>>> 58e228fc
 			"branch": "master"
 		},
 		{
